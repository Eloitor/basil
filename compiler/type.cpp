--- conflicted
+++ resolved
@@ -359,14 +359,7 @@
         bool coerces_to(const Class& other) const override {
             if (Class::coerces_to(other)) return true;
 
-<<<<<<< HEAD
             if (other.kind() == K_TYPE) 
-=======
-            if (other.kind() == K_LIST && as<ListClass>(other).element->kind() == K_ANY)
-                return true; // all lists can convert to [any]
-
-            if (other.kind() == K_TYPE)
->>>>>>> 28c2545e
                 return element->kind() == K_TYPE; // [type] can convert to type
 
             return false;
@@ -878,15 +871,10 @@
             write(io, name);
         }
 
-<<<<<<< HEAD
         bool coerces_to_generic(const Class& other) const override {
-            return TYPE_LIST[tvar_bindings[id].id]->coerces_to(other);
-=======
-        bool coerces_to(const Class& other) const override {
             bool result = TYPE_LIST[tvar_bindings[id].id]->coerces_to(other);
             if (result) tvar_bindings[id] = t_from(other.id()); // bind this tvar to the other type
             return result;
->>>>>>> 28c2545e
         }
 
         bool operator==(const Class& other) const override {
@@ -902,14 +890,16 @@
         return t_create(ref<TVarClass>(name));
     }
 
+    bool Class::coerces_to_generic(const Class& other) const {
+        if (other.kind() == K_TVAR) return other.coerces_to_generic(*this);
+        return *this == other 
+            || other.kind() == K_ANY
+            || other.kind() == K_ERROR;
+    }
+
     bool Class::coerces_to(const Class& other) const {
-        if (other.kind() == K_TVAR) return other.coerces_to(*this); // try to refine tvar to us instead
-        bool result = *this == other
-            || other.kind() == K_ANY // all types can convert to 'any'
-            || other.kind() == K_ERROR // ...and 'error', although it's more of an implementation detail
-            || (other.kind() == K_UNION // all types can convert to unions containing them
-                && as<UnionClass>(other).members.contains(TYPE_LIST[_id])); // TYPE_LIST[_id] is an rc to self
-        return result;
+        return coerces_to_generic(other)
+            || (other.kind() == K_UNION && as<UnionClass>(other).members.contains(TYPE_LIST[_id]));
     }
 
     Type T_VOID, T_INT, T_FLOAT, T_DOUBLE, T_SYMBOL, 
